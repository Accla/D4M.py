import D4M.assoc
import pytest
import numpy as np
import scipy.sparse as sp


@pytest.mark.parametrize("test,exp",
                         [(1.0, True),
                          (-1, True),
                          ('a', False),
                          ('1', False),
                          ('a1', False)
                          ])
def test_is_numeric(test, exp):
    assert D4M.assoc.is_numeric(test) == exp


@pytest.mark.parametrize("test1,test2,returnbool,exp,returnexp1,returnexp2",
                        [(np.array([0, 1, 4, 6]), np.array([0, 4, 7]),
                          True, np.array([0, 1, 4, 6, 7]),
                          np.array([0, 1, 2, 3]), np.array([0, 2, 4])),
                         (np.array([0, 1, 4, 6]), np.array([0, 4, 7]),
                          False, np.array([0, 1, 4, 6, 7]),
                          None, None)
                         ])
def test_sorted_union(test1, test2, returnbool, exp, returnexp1, returnexp2):
    if returnbool:
        union, index_map_1, index_map_2 = D4M.assoc.sorted_union(test1, test2, return_index=True)
        assert np.array_equal(union, exp)
        assert np.array_equal(index_map_1, returnexp1)
        assert np.array_equal(index_map_2, returnexp2)
    else:
        union = D4M.assoc.sorted_union(test1, test2)
        assert np.array_equal(union, exp)


@pytest.mark.parametrize("test1,test2,returnbool,exp,returnexp1,returnexp2",
                         [(np.array([0, 1, 4]), np.array([0, 4, 7]),
                           True, np.array([0, 4]),
                           np.array([0, 2]), np.array([0, 1])),
                          (np.array([0, 1, 4]), np.array([0, 4, 7]),
                           False, np.array([0, 4]),
                           None, None)
                          ])
def test_sorted_intersect(test1, test2, returnbool, exp, returnexp1, returnexp2):
    if returnbool:
        intersection, index_map_1, index_map_2 = D4M.assoc.sorted_intersect(test1, test2, return_index=True)
        assert np.array_equal(intersection, exp)
        assert np.array_equal(index_map_1, returnexp1)
        assert np.array_equal(index_map_2, returnexp2)
    else:
        intersection = D4M.assoc.sorted_intersect(test1, test2)
        assert np.array_equal(intersection, exp)


@pytest.mark.parametrize("test,testsub,exp",
                         [("aa,bb,ab,", "a,", [0, 2]),
                          ("aa,bb,ab,", "b,", [1, 2]),
                          ("aa,bb,ab,", "c,", []),
                          ("aa,bb,ab,", "a,b,", [0, 1, 2]),
                          (['aa', 'bb', 'ab'], "a,", [0, 2]),
                          (['aa', 'bb', 'ab'], "b,", [1, 2]),
                          (['aa', 'bb', 'ab'], "c,", []),
                          (['aa', 'bb', 'ab'], "a,b,", [0, 1, 2]),
                          (['aa', 'bb', 'ab'], ['a'], [0, 2]),
                          (['aa', 'bb', 'ab'], ['b'], [1, 2]),
                          (['aa', 'bb', 'ab'], ['c'], []),
                          (['aa', 'bb', 'ab'], ['a', 'b'], [0, 1, 2]),
                          ("aa,bb,ab,", ['a'], [0, 2]),
                          ("aa,bb,ab,", ['b'], [1, 2]),
                          ("aa,bb,ab,", ['c'], []),
                          ("aa,bb,ab,", ['a', 'b'], [0, 1, 2])]
                         )
def test_contains(test, testsub, exp):
    assert D4M.assoc.contains(testsub)(test) == exp


@pytest.mark.parametrize("test,testsub,exp",
                         [("aa,bb,ab,", "a,", [0, 2]),
                          ("aa,bb,ab,", "b,", [1]),
                          ("aa,bb,ab,", "c,", []),
                          ("aa,bb,ab,", "a,b,", [0, 1, 2]),
                          (['aa', 'bb', 'ab'], "a,", [0, 2]),
                          (['aa', 'bb', 'ab'], "b,", [1]),
                          (['aa', 'bb', 'ab'], "c,", []),
                          (['aa', 'bb', 'ab'], "a,b,", [0, 1, 2]),
                          (['aa', 'bb', 'ab'], ['a'], [0, 2]),
                          (['aa', 'bb', 'ab'], ['b'], [1]),
                          (['aa', 'bb', 'ab'], ['c'], []),
                          (['aa', 'bb', 'ab'], ['a', 'b'], [0, 1, 2]),
                          ("aa,bb,ab,", ['a'], [0, 2]),
                          ("aa,bb,ab,", ['b'], [1]),
                          ("aa,bb,ab,", ['c'], []),
                          ("aa,bb,ab,", ['a', 'b'], [0, 1, 2])]
                         )
def test_startswith(test, testsub, exp):
    assert D4M.assoc.startswith(testsub)(test) == exp


@pytest.mark.parametrize("obj,exp",
                         [("1", 1),
                          ("1.2", 1.2),
                          ("-5", -5)
                          ])
def test_str_to_num(obj, exp):
    assert D4M.assoc.str_to_num(obj) == exp


@pytest.mark.parametrize("obj,exp",
                         [([0, 1], ['0', '1']),
                          ([0, -1], ['0', '-1']),
                          ([0, 1, 0.12, -1], ['0.0', '1.0', '0.12', '-1.0'])
                          ])
def test_num_to_str(obj, exp):
    arr = np.array(obj)
    strarr = np.array(exp)
    assert np.array_equal(D4M.assoc.num_to_str(arr), strarr)


@pytest.mark.parametrize("test,convert,exp",
                         [([1, 1], False, np.array([1, 1], dtype=object)),
                          (1, False, np.array([1], dtype=object)),
                          ('a,b,', False, np.array(['a', 'b'], dtype=object)),
                          ('1,1,', False, np.array(['1', '1'], dtype=object)),
                          ('1,1,', True, np.array([1, 1], dtype=object)),
                          ('a,b,', True, np.array(['a', 'b'], dtype=object))
                          ])
def test_sanitize(test, convert, exp):
    assert np.array_equal(exp, D4M.assoc.sanitize(test, convert))


@pytest.mark.parametrize("row,col,val,func,agg_row,agg_col,agg_val",
                         [(['a', 'a', 'b'], ['A', 'A', 'B'], [1, 2, 3], D4M.assoc.add, ['a', 'b'], ['A', 'B'], [3, 3]),
                          (['a', 'a', 'b'], ['A', 'A', 'B'], [1, 2, 3], D4M.assoc.first, ['a', 'b'], ['A', 'B'], [1, 3]),
                          (['a', 'a', 'b'], ['A', 'A', 'B'], [1, 2, 3], D4M.assoc.last, ['a', 'b'], ['A', 'B'], [2, 3]),
                          (['a', 'a', 'b'], ['A', 'A', 'B'], [2, 2, 3], D4M.assoc.times, ['a', 'b'], ['A', 'B'], [4, 3]),
                          (['a', 'a', 'a', 'b'], ['A', 'A', 'A', 'B'], [1, 2, 0, 3], min, ['a', 'b'],
                           ['A', 'B'], [0, 3])
                          ])
def test_aggregate(row, col, val, func, agg_row, agg_col, agg_val):
    agg_row = np.array(agg_row)
    agg_col = np.array(agg_col)
    agg_val = np.array(agg_val)

    new_row, new_col, new_val = D4M.assoc.aggregate(row, col, val, func)
    assert np.array_equal(new_row, agg_row)
    assert np.array_equal(new_col, agg_col)
    assert np.array_equal(new_val, agg_val)


@pytest.mark.parametrize("s1,s2,sep,exp",
                         [(np.array(['a', 'b']), np.array(['A', 'B']), None, np.array(['a|A', 'b|B'])),
                          (np.array(['a', 'b']), np.array(['A', 'B']), ':', np.array(['a:A', 'b:B'])),
                          (np.array([1, 1]), np.array(['A', 'B']), None, np.array(['1|A', '1|B']))
                          ])
def test_catstr(s1, s2, sep, exp):
    assert np.array_equal(exp, D4M.assoc.catstr(s1, s2, sep))


@pytest.mark.parametrize("row,col,val,splitSep,exp",
                         [('a,b,a,', 'A,B,B,', [1, 2, 3], None, D4M.assoc.Assoc('a,b,a,', 'A|1,B|2,B|3,', 1)),
                          ('a,b,a,', 'A,B,B,', 'aA,bB,aB,', None, D4M.assoc.Assoc('a,b,a,', 'A|aA,B|bB,B|aB,', 1)),
                          ('a,b,a,', 'A,B,B,', [1, 2, 3], ':', D4M.assoc.Assoc('a,b,a,', 'A:1,B:2,B:3,', 1))
                          ])
def test_val2col(row, col, val, splitSep, exp):
    A = D4M.assoc.Assoc(row, col, val)
    assert D4M.assoc.val2col(A, splitSep) == exp


@pytest.mark.parametrize("A,splitSep,row,col,val",
                         [(D4M.assoc.Assoc('a,b,a,', 'A|1,B|2,B|3,', 1), None, 'a,b,a,', 'A,B,B,', [1, 2, 3]),
                          (D4M.assoc.Assoc('a,b,a,', 'A|aA,B|bB,B|aB,', 1), None, 'a,b,a,', 'A,B,B,', 'aA,bB,aB,'),
                          (D4M.assoc.Assoc('a,b,a,', 'A:1,B:2,B:3,', 1), ':', 'a,b,a,', 'A,B,B,', [1, 2, 3])
                          ])
def test_col2type(A, splitSep, row, col, val):
    B = D4M.assoc.Assoc(row, col, val)
    assert D4M.assoc.col2type(A, splitSep) == B


def sparse_equal(A, B):
    """ Test whether two COO sparse matrices are equal. """
    isequal = False

    #eqdtype = A.dtype == B.dtype
    eqshape = A.shape == B.shape
    eqndim = A.ndim == B.ndim
    eqnnz = A.nnz == B.nnz
    eqdata = np.array_equal(A.data, B.data)
    eqrow = np.array_equal(A.row, B.row)
    eqcol = np.array_equal(A.col, B.col)

    if eqshape and eqndim and eqnnz and eqdata and eqrow and eqcol:
        isequal = True

    return isequal


def array_equal(A, B):
    """ Test whether two associative arrays are equal. """
    is_equal = True

    if np.array_equal(A.row, B.row):
        pass
    else:
        is_equal = False
        print("Rows unequal:"+str(A.row)+" vs. "+str(B.row))

    if np.array_equal(A.col, B.col):
        pass
    else:
        is_equal = False
        print("Cols unequal:" + str(A.col) + " vs. " + str(B.col))

    if (isinstance(A.val, float) and isinstance(B.val, float) and A.val == 1 and B.val == 1)\
            or np.array_equal(A.val, B.val):
        pass
    else:
        is_equal = False
        print("Vals unequal:" + str(A.val) + " vs. " + str(B.val))

    if sparse_equal(A.adj, B.adj):
        pass
    else:
        is_equal = False
        print("Adjs unequal:" + str(A.adj) + " vs. " + str(B.adj))

    return is_equal


@pytest.mark.parametrize("test_row,test_col,test_val,arg,exp_row,exp_col,exp_val,exp_adj",
                         [('a,b,', 'A,B,', 1, None, np.array(['a', 'b']), np.array(['A', 'B']), 1.0,
                           sp.coo_matrix(np.array([[1.0, 0], [0, 1.0]]))),
                          ('a,b,b,', 'A,B,A,', 1, None, np.array(['a', 'b']), np.array(['A', 'B']), 1.0,
                           sp.coo_matrix(np.array([[1.0, 0], [1.0, 1.0]]))),
                          ('a,b,', 'A,B,', 'aA,bB,', None, np.array(['a', 'b']), np.array(['A', 'B']),
                           np.array(['aA', 'bB']), sp.coo_matrix(np.array([[1, 0], [0, 2]]))),
                          (['a', 'b'], 'A,B,', [1, 1], None, np.array(['a', 'b']), np.array(['A', 'B']), 1.0,
                           sp.coo_matrix(np.array([[1.0, 0], [0, 1.0]]))),
                          ([1, 2], 'A,B,', [1, 1], None, np.array([1, 2]), np.array(['A', 'B']), 1.0,
                           sp.coo_matrix(np.array([[1.0, 0], [0, 1.0]]))),
                          ([], 'A,B,', 1, None, np.empty(0), np.empty(0), 1.0,
                           sp.coo_matrix(([], ([], [])), shape=(0, 0))),
                          ('a,b,a,', 'A,B,A,', [1, 2, 3], D4M.assoc.add, np.array(['a', 'b']), np.array(['A', 'B']),
                           1.0, sp.coo_matrix(np.array([[4.0, 0], [0, 2.0]]))),
                          ('a,b,a,', 'A,B,A,', [1, 2, 3], D4M.assoc.first, np.array(['a', 'b']), np.array(['A', 'B']),
                           1.0, sp.coo_matrix(np.array([[1.0, 0], [0, 2.0]]))),
                          ('a,b,a,', 'A,B,A,', [1, 2, 3], D4M.assoc.last, np.array(['a', 'b']), np.array(['A', 'B']),
                           1.0, sp.coo_matrix(np.array([[3.0, 0], [0, 2.0]]))),
                          ('a,b,a,', 'A,B,A,', [1, 2, 3], min, np.array(['a', 'b']), np.array(['A', 'B']),
                           1.0, sp.coo_matrix(np.array([[1.0, 0], [0, 2.0]]))),
                          ('a,b,a,', 'A,B,A,', [1, 2, 3], max, np.array(['a', 'b']), np.array(['A', 'B']),
                           1.0, sp.coo_matrix(np.array([[3.0, 0], [0, 2.0]]))),
                          ('a,b,a,', 'A,B,A,', [3, 2, 3], D4M.assoc.times, np.array(['a', 'b']), np.array(['A', 'B']),
                           1.0, sp.coo_matrix(np.array([[9.0, 0], [0, 2.0]]))),
                          ('a,b,a,', 'A,B,B,', 1.0, sp.coo_matrix(np.array([[1.0, 3.0], [0, 2.0]])),
                           np.array(['a', 'b']), np.array(['A', 'B']), 1.0,
                           sp.coo_matrix(np.array([[1.0, 3.0], [0, 2.0]]))),
                          ('a,b,a,', 'A,B,B,', ['aA', 'bA', 'aB'], sp.coo_matrix(np.array([[1, 3], [0, 2]])),
                           np.array(['a', 'b']), np.array(['A', 'B']), np.array(['aA', 'aB', 'bA']),
                           sp.coo_matrix(np.array([[1, 3], [0, 2]]))),
                          ('a,b,', 'A,B,', ['aA', 'bA', 'aB'], sp.coo_matrix(np.array([[1, 3], [0, 2]])),
                           np.array(['a', 'b']), np.array(['A', 'B']), np.array(['aA', 'aB', 'bA']),
                           sp.coo_matrix(np.array([[1, 3], [0, 2]]))),
                          ])
def test_assoc_constructor(test_row, test_col, test_val, arg, exp_row, exp_col, exp_val, exp_adj):
    A = D4M.assoc.Assoc(test_row, test_col, test_val, arg)
    assert np.array_equal(A.row, exp_row)
    assert np.array_equal(A.col, exp_col)
    assert np.array_equal(A.val, exp_val) or (A.val == 1.0 and exp_val == 1.0)
    assert sparse_equal(A.adj, exp_adj)


@pytest.mark.parametrize("test_row,test_col,test_val",
                         [('a,b,c,', 'A,B,', 1),
                          (['a', 'b', 'c'], 'A,B,', 1),
                          ])
def test_assoc_constructor_incompatible_lengths(test_row, test_col, test_val):
    with pytest.raises(Exception) as e_info:
        D4M.assoc.Assoc(test_row, test_col, test_val)
    assert str(e_info.value) == 'Invalid input: row, col, val must have compatible lengths.'


@pytest.mark.parametrize("test_row,test_col,test_val,test_adj,info",
                         [('a,', 'A,B,B,', ['aA', 'bA', 'aB'], sp.coo_matrix(np.array([[1, 3], [0, 2]])),
                           "Invalid input: not enough unique row indices."),
                          ('a,', 'A,', ['aA', 'bA', 'aB'], sp.coo_matrix(np.array([[1, 3], [0, 2]])),
                           "Invalid input: not enough unique row indices, not enough unique col indices."),
                          ('a,b,', 'A,B,', ['aA'], sp.coo_matrix(np.array([[1, 3], [0, 2]])),
                           "Invalid input: not enough unique values."),
                          ])
def test_assoc_constructor_sparse_too_small(test_row, test_col, test_val, test_adj, info):
    with pytest.raises(Exception) as e_info:
        D4M.assoc.Assoc(test_row, test_col, test_val, test_adj)
    assert str(e_info.value) == info


@pytest.mark.parametrize("test_row,test_col,test_val,test_adj",
                         [('a,b,c,', 'A,B,C,', 1.0, sp.coo_matrix(np.array([[1.0, 3.0], [0, 2.0]]))),
                          ])
def test_assoc_constructor_sparse_bad_dims(test_row, test_col, test_val, test_adj):
    with pytest.raises(Exception) as e_info:
        D4M.assoc.Assoc(test_row, test_col, test_val, test_adj)
    assert str(e_info.value) == "Unique row and column indices do not match sp_matrix."


@pytest.mark.parametrize("test_row,test_col,test_val,arg,val",
                         [('a,b,', 'A,B,', 1, None, np.array([1.0])),
                          ('a,b,b,', 'A,B,A,', 1, None, np.array([1.0])),
                          ('a,b,', 'A,B,', 'aA,bB,', None, np.array(['aA', 'bB'])),
                          (['a', 'b'], 'A,B,', [1, 1], None, np.array([1])),
                          ([1, 2], 'A,B,', [1, 1], None, np.array([1])),
                          ([], 'A,B,', 1, None, np.empty(0)),
                          ('a,b,a,', 'A,B,A,', [1, 2, 3], D4M.assoc.add, np.array([2.0, 4.0])),
                          ('a,b,a,', 'A,B,A,', [1, 2, 3], D4M.assoc.first, np.array([1.0, 2.0])),
                          ('a,b,a,', 'A,B,A,', [1, 2, 3], D4M.assoc.last, np.array([2.0, 3.0])),
                          ('a,b,a,', 'A,B,A,', [1, 2, 3], min, np.array([1.0, 2.0])),
                          ('a,b,a,', 'A,B,A,', [1, 2, 3], max, np.array([2.0, 3.0])),
                          ('a,b,a,', 'A,B,A,', [3, 2, 3], D4M.assoc.times, np.array([2.0, 9.0])),
                          ('a,b,a,', 'A,B,B,', 1.0, sp.coo_matrix(np.array([[1.0, 3.0], [0, 2.0]])),
                           np.array([1.0, 2.0, 3.0])),
                          ('a,b,a,', 'A,B,B,', ['aA', 'bA', 'aB'], sp.coo_matrix(np.array([[1, 3], [0, 2]])),
                           np.array(['aA', 'aB', 'bA'])),
                          ('a,b,', 'A,B,', ['aA', 'bA', 'aB'], sp.coo_matrix(np.array([[1, 3], [0, 2]])),
                           np.array(['aA', 'aB', 'bA'])),
                          ])
def test_getval(test_row, test_col, test_val, arg, val):
    A = D4M.assoc.Assoc(test_row, test_col, test_val, arg)
    assert np.array_equal(val, A.getval())


@pytest.mark.parametrize("test_assoc,orderby,row,col,val",
                         [(D4M.assoc.Assoc('a,b,', 'A,B,', [2, 3]), None, np.array(['a', 'b']),
                           np.array(['A', 'B']), np.array([2, 3])),
                          (D4M.assoc.Assoc('a,b,a,b,', 'A,B,B,A,', 'aA,bB,aB,bA,'), None,
                           np.array(['a', 'b', 'a', 'b']), np.array(['A', 'B', 'B', 'A']),
                           np.array(['aA', 'bB', 'aB', 'bA'])),
                          (D4M.assoc.Assoc('a,b,a,b,', 'A,B,B,A,', 'aA,bB,aB,bA,'), 0,
                           np.array(['a', 'a', 'b', 'b']), np.array(['A', 'B', 'A', 'B']),
                           np.array(['aA', 'aB', 'bA', 'bB'])),
                          (D4M.assoc.Assoc('a,b,a,b,', 'A,B,B,A,', 'aA,bB,aB,bA,'), 1,
                           np.array(['a', 'b', 'a', 'b']), np.array(['A', 'A', 'B', 'B']),
                           np.array(['aA', 'bA', 'aB', 'bB']))
                          ])
def test_find(test_assoc, orderby, row, col, val):
    test_row, test_col, test_val = test_assoc.find(orderby=orderby)
    if orderby is None:
        triples = list(zip(list(row), list(col), list(val)))
        triples.sort()
        print(triples)
        test_triples = list(zip(list(test_row), list(test_col), list(test_val)))
        test_triples.sort()
        print(test_triples)
        assert triples == test_triples
    else:
        assert np.array_equal(test_row, row)
        assert np.array_equal(test_col, col)
        assert np.array_equal(test_val, val)


@pytest.mark.parametrize("test_assoc,orderby,triples",
                         [(D4M.assoc.Assoc('a,b,', 'A,B,', [2, 3]), None, [('a', 'A', 2), ('b', 'B', 3)]),
                          (D4M.assoc.Assoc('a,b,', 'A,B,', 'aA,bB,'), None, [('a', 'A', 'aA'), ('b', 'B', 'bB')]),
                          (D4M.assoc.Assoc('a,b,a,b,', 'A,B,B,A,', 'aA,bB,aB,bA,'), None,
                           [('a', 'A', 'aA'), ('b', 'B', 'bB'), ('a', 'B', 'aB'), ('b', 'A', 'bA')]),
                          (D4M.assoc.Assoc('a,b,a,b,', 'A,B,B,A,', 'aA,bB,aB,bA,'), 0,
                           [('a', 'A', 'aA'), ('a', 'B', 'aB'), ('b', 'A', 'bA'), ('b', 'B', 'bB')]),
                          (D4M.assoc.Assoc('a,b,a,b,', 'A,B,B,A,', 'aA,bB,aB,bA,'), 1,
                           [('a', 'A', 'aA'), ('b', 'A', 'bA'), ('a', 'B', 'aB'), ('b', 'B', 'bB')])
                          ])
def test_assoc_triples(test_assoc, orderby, triples):
    if orderby is None:
        test_triples = test_assoc.triples()
        test_triples.sort()
        list_triples = list(triples)
        list_triples.sort()
        assert test_triples == list_triples
    else:
        assert test_assoc.triples(orderby=orderby) == triples


@pytest.mark.parametrize("test_assoc,rowkey,colkey,value",
                         [(D4M.assoc.Assoc('a,b,', 'A,B,', [2, 3]), 'b', 'B', 3),
                          (D4M.assoc.Assoc('amber,ash,birch,', 'color,color,color,', 'amber,auburn,white,'),
                           'amber', 'color', 'amber'),
                          (D4M.assoc.Assoc('a,b,a,b,', 'A,B,B,A,', 'aA,bB,aB,bA,'),
                           'a', 'B', 'aB'),
                          (D4M.assoc.Assoc('a,b,', 'A,B,', [2, 3]), 'c', 'B', 0)
                          ])
def test_getvalue(test_assoc, rowkey, colkey, value):
    assert test_assoc.getvalue(rowkey, colkey) == value


@pytest.mark.parametrize("test_assoc,subrow,subcol,exp_assoc",
                         [(D4M.assoc.Assoc('a,b,', 'A,B,', [2, 3]), 'a,', 'A,B,', D4M.assoc.Assoc('a,', 'A,', [2])),
                          (D4M.assoc.Assoc('a,b,', 'A,B,', 'aA,bB,'), 'a,', 'A,B,', D4M.assoc.Assoc('a,', 'A,', 'aA,')),
                          (D4M.assoc.Assoc('a,b,a,b,', 'A,B,B,A,', 'aA,bB,aB,bA,'), 'a,b,', 'A,',
                           D4M.assoc.Assoc('a,b,', 'A,A,', 'aA,bA,')),
                          (D4M.assoc.Assoc('amber,ash,birch,', 'color,color,color,', 'amber,auburn,white,'),
                           D4M.assoc.startswith('a,'), ':',
                           D4M.assoc.Assoc('amber,ash,', 'color,color,', 'amber,auburn,')),
                          (D4M.assoc.Assoc('amber,ash,birch,', 'color,height,leaf_color,', ['amber', 1.7, 'green']),
                           ":", D4M.assoc.contains('color,'),
                           D4M.assoc.Assoc('amber,birch,', 'color,leaf_color,', ['amber', 'green'])),
                          (D4M.assoc.Assoc('amber,ash,birch,', 'color,color,color,', 'amber,auburn,white,'),
                           [0, 1], ":", D4M.assoc.Assoc('amber,ash,', 'color,color,', 'amber,auburn,')),
                          (D4M.assoc.Assoc('amber,ash,', 'color,color,', 'amber,auburn,'),
                           D4M.assoc.startswith('c,'), ":",
                           D4M.assoc.Assoc([], [], [])),
                          (D4M.assoc.Assoc('amber,ash,', 'color,color,', 'amber,auburn,'),
                           0, ":", D4M.assoc.Assoc('amber,', 'color,', 'amber,'))
                          ])
def test_getitem(test_assoc, subrow, subcol, exp_assoc):
    test_assoc.printfull()
    print(subrow)
    print(subcol)
    B = test_assoc[subrow, subcol]
<<<<<<< HEAD
    exp_row = exp_assoc.row
    exp_col = exp_assoc.col
    exp_val = exp_assoc.val
    exp_adj = exp_assoc.adj
    assert np.array_equal(B.row, exp_row)
    assert np.array_equal(B.col, exp_col)
    assert np.array_equal(B.val, exp_val) or (B.val == 1.0 and exp_val == 1.0)
    assert sparse_equal(B.adj, exp_adj)


@pytest.mark.parametrize("assoc1,assoc2,equal",
                         [(D4M.assoc.Assoc('a,b,', 'A,B,', 1), D4M.assoc.Assoc('a,b,', 'A,B,', [1, 1]), True),
                          (D4M.assoc.Assoc(['a', 'b'], ['A', 'B'], 1), D4M.assoc.Assoc('a,b,', 'A,B,', 1), True),
                          (D4M.assoc.Assoc('a,b,', 'A,B,', 1), D4M.assoc.Assoc('a,b,a,', 'A,B,B,', [1, 1, 0])), False),
                          (D4M.assoc.Assoc('a,b,a,', 'A,B,B,', [1, 1, 0]).deepcondense(),
                           D4M.assoc.Assoc('a,b,', 'A,B,', 1), True)
                          ])
def test_assoc_equals(assoc1, assoc2, equal):
    assert D4M.assoc.assoc_equals(assoc1, assoc2) == equal


@pytest.mark.parametrize("test_assoc,row_index,col_index,value,exp_assoc",
                        [(D4M.assoc.Assoc('a,b,', 'A,B,', [2, 3]), 'a', 'A', 'aA',
                          D4M.assoc.Assoc('a,b,', 'A,B,', ['a', 3])),
                         (D4M.assoc.Assoc('a,b,', 'A,B,', [2, 3]), 'a', 'C', 'aC',
                          D4M.assoc.Assoc('a,b,a,', 'A,B,C,', [2, 3, 'aC']))
                         ])
def test_setitem(test_assoc, row_index, col_index, value, exp_assoc):
    test_assoc[row_index, col_index] = value
    assert test_assoc == exp_assoc
=======

    assert array_equal(B, exp_assoc)


@pytest.mark.parametrize("test_assoc",
                         [(D4M.assoc.Assoc('a,b,', 'A,B,', [2, 3])),
                          (D4M.assoc.Assoc('a,b,', 'A,B,', 'aA,bB,')),
                          (D4M.assoc.Assoc('a,b,a,b,', 'A,B,B,A,', 'aA,bB,aB,bA,')),
                          (D4M.assoc.Assoc('amber,ash,birch,', 'color,color,color,', 'amber,auburn,white,')),
                          (D4M.assoc.Assoc('amber,ash,birch,', 'color,height,leaf_color,', ['amber', 1.7, 'green'])),
                          (D4M.assoc.Assoc('amber,ash,birch,', 'color,color,color,', 'amber,auburn,white,')),
                          (D4M.assoc.Assoc('amber,ash,', 'color,color,', 'amber,auburn,')),
                          (D4M.assoc.Assoc('amber,ash,', 'color,color,', 'amber,auburn,'))
                          ])
def test_copy(test_assoc):
    exp_assoc = test_assoc.copy()

    assert array_equal(test_assoc, exp_assoc)

    assert not (test_assoc.row is exp_assoc.row)
    assert not (test_assoc.col is exp_assoc.col)
    if isinstance(test_assoc.val, float) or isinstance(exp_assoc.val, float):
        assert test_assoc.val == exp_assoc.val
    else:
        assert not (test_assoc.val is exp_assoc.val)


@pytest.mark.parametrize("test_assoc,rownum,colnum",
                         [(D4M.assoc.Assoc('a,b,', 'A,B,', [2, 3]), 2, 2),
                          (D4M.assoc.Assoc('a,b,', 'A,B,', 'aA,bB,'), 2, 2),
                          (D4M.assoc.Assoc('a,b,a,b,', 'A,B,B,A,', 'aA,bB,aB,bA,'), 2, 2),
                          (D4M.assoc.Assoc('amber,ash,birch,', 'color,color,color,', 'amber,auburn,white,'), 3, 1),
                          (D4M.assoc.Assoc('amber,ash,birch,', 'color,height,leaf_color,', ['amber', 1.7, 'green']),
                           3, 3),
                          (D4M.assoc.Assoc('amber,ash,birch,', 'color,color,color,', 'amber,auburn,white,'), 3, 1),
                          (D4M.assoc.Assoc('amber,ash,', 'color,color,', 'amber,auburn,'), 2, 1),
                          (D4M.assoc.Assoc([], [], []), 0, 0)
                          ])
def test_size(test_assoc, rownum, colnum):
    test_rownum, test_colnum = test_assoc.size()
    assert test_rownum == rownum
    assert test_colnum == colnum


@pytest.mark.parametrize("test_assoc,exp_nnz",
                         [(D4M.assoc.Assoc('a,b,', 'A,B,', [2, 0]), 2),
                          (D4M.assoc.Assoc('a,b,', 'A,B,', 2), 2),
                          (D4M.assoc.Assoc('a,b,', 'A,B,', 'aA,bB,'), 2),
                          (D4M.assoc.Assoc('a,b,a,b,', 'A,B,B,A,', 'aA,bB,aB,bA,'), 4),
                          (D4M.assoc.Assoc('amber,ash,birch,', 'color,color,color,', 'amber,auburn,white,'), 3),
                          (D4M.assoc.Assoc('amber,ash,birch,', 'color,height,leaf_color,', ['amber', 1.7, 'green']),
                           3),
                          (D4M.assoc.Assoc('amber,ash,birch,', 'color,color,color,', 'amber,,white,'), 3),
                          (D4M.assoc.Assoc('amber,ash,', 'color,color,', 'amber,auburn,'), 2),
                          (D4M.assoc.Assoc('a,', 'A,', [None]), 1),
                          (D4M.assoc.Assoc([], [], []), 0)
                          ])
def test_nnz(test_assoc, exp_nnz):
    assert test_assoc.nnz() == exp_nnz

@pytest.mark.parametrize("test_assoc,exp_nonzeros",
                         [(D4M.assoc.Assoc('a,b,', 'A,B,', [2, 0]), 1),
                          (D4M.assoc.Assoc('a,b,', 'A,B,', 2), 2),
                          (D4M.assoc.Assoc('a,b,', 'A,B,', 'aA,bB,'), 2),
                          (D4M.assoc.Assoc('a,b,a,b,', 'A,B,B,A,', 'aA,bB,aB,bA,'), 4),
                          (D4M.assoc.Assoc('amber,ash,birch,', 'color,color,color,', 'amber,auburn,white,'), 3),
                          (D4M.assoc.Assoc('amber,ash,birch,', 'color,height,leaf_color,', ['amber', 1.7, 'green']),
                           3),
                          (D4M.assoc.Assoc('amber,ash,birch,', 'color,color,color,', 'amber,,white,'), 2),
                          (D4M.assoc.Assoc('amber,ash,', 'color,color,', 'amber,auburn,'), 2),
                          (D4M.assoc.Assoc('a,', 'A,', [None]), 0),
                          (D4M.assoc.Assoc([], [], []), 0)
                          ])
def test_count_nonzero(test_assoc, exp_nonzeros):
    assert test_assoc.count_nonzero() == exp_nonzeros


@pytest.mark.parametrize("test_assoc,exp_assoc",
                         [(D4M.assoc.Assoc('a,b,', 'A,B,', [2, 0]), D4M.assoc.Assoc('a,', 'A,', [2])),
                          (D4M.assoc.Assoc('a,b,', 'A,B,', [0, 2]), D4M.assoc.Assoc('b,', 'B,', [2])),
                          (D4M.assoc.Assoc('a,b,c,', 'A,B,C,', [2, 0, 2]), D4M.assoc.Assoc('a,c,', 'A,C,', 2)),
                          (D4M.assoc.Assoc('a,b,', 'A,B,', 2), D4M.assoc.Assoc('a,b,', 'A,B,', 2)),
                          (D4M.assoc.Assoc('a,b,', 'A,B,', 'aA,bB,'), D4M.assoc.Assoc('a,b,', 'A,B,', 'aA,bB,')),
                          (D4M.assoc.Assoc('amber,ash,birch,', 'color,color,color,', 'amber,,white,'),
                           D4M.assoc.Assoc('amber,birch,', 'color,color,', 'amber,white,')),
                          (D4M.assoc.Assoc('a,', 'A,', [None]), D4M.assoc.Assoc([], [], []))
                          ])
def test_dropzeros(test_assoc, exp_assoc):
    new_assoc = test_assoc.dropzeros(copy=True)
    test_assoc.printfull()
    new_assoc.printfull()
    exp_assoc.printfull()
    assert array_equal(new_assoc, exp_assoc)
>>>>>>> d6dc6184
<|MERGE_RESOLUTION|>--- conflicted
+++ resolved
@@ -390,6 +390,17 @@
     assert test_assoc.getvalue(rowkey, colkey) == value
 
 
+@pytest.mark.parametrize("assoc1,assoc2,equal",
+                         [(D4M.assoc.Assoc('a,b,', 'A,B,', 1), D4M.assoc.Assoc('a,b,', 'A,B,', [1, 1]), True),
+                          (D4M.assoc.Assoc(['a', 'b'], ['A', 'B'], 1), D4M.assoc.Assoc('a,b,', 'A,B,', 1), True),
+                          (D4M.assoc.Assoc('a,b,', 'A,B,', 1), D4M.assoc.Assoc('a,b,a,', 'A,B,B,', [1, 1, 0]), False),
+                          (D4M.assoc.Assoc('a,b,a,', 'A,B,B,', [1, 1, 0]).deepcondense(),
+                           D4M.assoc.Assoc('a,b,', 'A,B,', 1), True)
+                          ])
+def test_array_equal(assoc1, assoc2, equal):
+    assert array_equal(assoc1, assoc2) == equal
+
+
 @pytest.mark.parametrize("test_assoc,subrow,subcol,exp_assoc",
                          [(D4M.assoc.Assoc('a,b,', 'A,B,', [2, 3]), 'a,', 'A,B,', D4M.assoc.Assoc('a,', 'A,', [2])),
                           (D4M.assoc.Assoc('a,b,', 'A,B,', 'aA,bB,'), 'a,', 'A,B,', D4M.assoc.Assoc('a,', 'A,', 'aA,')),
@@ -414,28 +425,9 @@
     print(subrow)
     print(subcol)
     B = test_assoc[subrow, subcol]
-<<<<<<< HEAD
-    exp_row = exp_assoc.row
-    exp_col = exp_assoc.col
-    exp_val = exp_assoc.val
-    exp_adj = exp_assoc.adj
-    assert np.array_equal(B.row, exp_row)
-    assert np.array_equal(B.col, exp_col)
-    assert np.array_equal(B.val, exp_val) or (B.val == 1.0 and exp_val == 1.0)
-    assert sparse_equal(B.adj, exp_adj)
-
-
-@pytest.mark.parametrize("assoc1,assoc2,equal",
-                         [(D4M.assoc.Assoc('a,b,', 'A,B,', 1), D4M.assoc.Assoc('a,b,', 'A,B,', [1, 1]), True),
-                          (D4M.assoc.Assoc(['a', 'b'], ['A', 'B'], 1), D4M.assoc.Assoc('a,b,', 'A,B,', 1), True),
-                          (D4M.assoc.Assoc('a,b,', 'A,B,', 1), D4M.assoc.Assoc('a,b,a,', 'A,B,B,', [1, 1, 0])), False),
-                          (D4M.assoc.Assoc('a,b,a,', 'A,B,B,', [1, 1, 0]).deepcondense(),
-                           D4M.assoc.Assoc('a,b,', 'A,B,', 1), True)
-                          ])
-def test_assoc_equals(assoc1, assoc2, equal):
-    assert D4M.assoc.assoc_equals(assoc1, assoc2) == equal
-
-
+    assert array_equal(B, exp_assoc)
+
+"""
 @pytest.mark.parametrize("test_assoc,row_index,col_index,value,exp_assoc",
                         [(D4M.assoc.Assoc('a,b,', 'A,B,', [2, 3]), 'a', 'A', 'aA',
                           D4M.assoc.Assoc('a,b,', 'A,B,', ['a', 3])),
@@ -444,11 +436,7 @@
                          ])
 def test_setitem(test_assoc, row_index, col_index, value, exp_assoc):
     test_assoc[row_index, col_index] = value
-    assert test_assoc == exp_assoc
-=======
-
-    assert array_equal(B, exp_assoc)
-
+"""
 
 @pytest.mark.parametrize("test_assoc",
                          [(D4M.assoc.Assoc('a,b,', 'A,B,', [2, 3])),
@@ -539,4 +527,3 @@
     new_assoc.printfull()
     exp_assoc.printfull()
     assert array_equal(new_assoc, exp_assoc)
->>>>>>> d6dc6184
